--- conflicted
+++ resolved
@@ -68,16 +68,6 @@
                 rpc::serve(shard_accounts_subscriber, config.address, rpc_metrics).await;
             }
 
-<<<<<<< HEAD
-    if let Some(config) = config.rpc_config {
-        rpc::serve(
-            engine.indexer().clone(),
-            shard_accounts_subscriber,
-            config.address,
-        )
-        .await;
-    }
-=======
             log::info!("Initialized producer");
             futures::future::pending().await
         }
@@ -87,7 +77,6 @@
             scanner.run().await.context("Failed to scan archives")
         }
     }?;
->>>>>>> a6a050c2
 
     log::info!("Initialized producer");
     futures::future::pending().await
